--- conflicted
+++ resolved
@@ -232,7 +232,7 @@
 
         # The mean function for the GP
         def mean(n):
-            nu_bkg = bkg_func(n)
+            nu_bkg = bkg_func(n)[0]  # shape of bkg_func is (1, num_orders)
             return nu_bkg + he_glitch_func(nu_bkg) + cz_glitch_func(nu_bkg)
 
         var = numpyro.param("kernel_var", self._kernel_var)
@@ -249,20 +249,17 @@
             nu = numpyro.sample("nu_obs", gp.numpyro_dist(), obs=nu)
             # nu = gp.sample("nu_obs", n, noise=nu_err, obs=nu)
 
-<<<<<<< HEAD
-            if n_pred is not None:
+            # if n_pred is not None:
                 # gp.predict("nu", n)  # prediction without noise
-                numpyro.sample("nu", gp.condition(nu, n).gp.numpyro_dist())
-
-=======
->>>>>>> c5a3f05f
+
             nu_bkg = numpyro.deterministic("nu_bkg", bkg_func(n))
             numpyro.deterministic("dnu_he", he_glitch_func(nu_bkg))
             numpyro.deterministic("dnu_cz", cz_glitch_func(nu_bkg))
 
         if n_pred is not None:
             with dimension("n", n.shape[-1], coords=n):
-                gp.predict("nu", n)  # prediction without noise
+                numpyro.sample("nu", gp.condition(nu, n).gp.numpyro_dist())
+            
             with dimension("n_pred", n_pred.shape[-1], coords=n_pred):
                 # gp.predict("nu_pred", n_pred)
                 numpyro.sample(
